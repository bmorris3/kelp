import pytest

import numpy as np
from astropy.modeling.models import BlackBody
import astropy.units as u

from ..core import Model, tilda_mu, H
from ..registries import Planet, Filter
from ..fast import bl_test, argmin_test, H_cython_test


def H_testing(l, theta, alpha):
    r"""
    Hermite Polynomials in :math:`\tilde{\mu}(\theta)`.

    Parameters
    ----------
    l : int
        Implemented through :math:`\ell \leq 7`.
    theta : float
        Angle :math:`\theta`
    alpha : float
        Dimensionless fluid number :math:`\alpha`

    Returns
    -------
    result : `~numpy.ndarray`
        Hermite Polynomial evaluated at angles :math:`\theta`.
    """
    if l == 0:
        return np.ones_like(theta)
    elif l == 1:
        return 2 * tilda_mu(theta, alpha)
    elif l == 2:
        return 4 * tilda_mu(theta, alpha) ** 2 - 2
    elif l == 3:
        return 8 * tilda_mu(theta, alpha) ** 3 - 12 * tilda_mu(theta, alpha)
    elif l == 4:
        return (16 * tilda_mu(theta, alpha) ** 4 - 48 *
                tilda_mu(theta, alpha) ** 2 + 12)
    elif l == 5:
        return (32 * tilda_mu(theta, alpha) ** 5 - 160 *
                tilda_mu(theta, alpha) ** 3 + 120 *
                tilda_mu(theta, alpha))
    elif l == 6:
        return (64 * tilda_mu(theta, alpha) ** 6 - 480 *
                tilda_mu(theta, alpha) ** 4 + 720 *
                tilda_mu(theta, alpha) ** 2 - 120)
    elif l == 7:
        return (128 * tilda_mu(theta, alpha) ** 7 -
                1344 * tilda_mu(theta, alpha) ** 5 +
                3360 * tilda_mu(theta, alpha) ** 3 -
                1680 * tilda_mu(theta, alpha))


def trapz2d(z, x, y):
    """
    Integrates a regularly spaced 2D grid using the composite trapezium rule.

    Source: https://github.com/tiagopereira/python_tips/blob/master/code/trapz2d.py

    Parameters
    ----------
    z : `~numpy.ndarray`
        2D array
    x : `~numpy.ndarray`
        grid values for x (1D array)
    y : `~numpy.ndarray`
        grid values for y (1D array)

    Returns
    -------
    t : `~numpy.ndarray`
        Trapezoidal approximation to the integral under z
    """
    m = z.shape[0] - 1
    n = z.shape[1] - 1
    dx = x[1] - x[0]
    dy = y[1] - y[0]

    s1 = z[0, 0, :] + z[m, 0, :] + z[0, n, :] + z[m, n, :]
    s2 = (np.sum(z[1:m, 0, :], axis=0) + np.sum(z[1:m, n, :], axis=0) +
          np.sum(z[0, 1:n, :], axis=0) + np.sum(z[m, 1:n, :], axis=0))
    s3 = np.sum(np.sum(z[1:m, 1:n, :], axis=0), axis=0)
    return dx * dy * (s1 + 2 * s2 + 4 * s3) / 4


@pytest.mark.parametrize("wavelength, temp",
                         ((0.5e-6, 1000),
                          (0.5e-6, 500),
                          (0.5e-5, 100),
                          (0.5e-6, 10000),
                          (0.5e-5, 1000)))
def test_bl(wavelength, temp):
    kelp_test = bl_test(wavelength, temp)
    check = BlackBody(
        temp * u.K, scale=1 * (u.W / (u.m ** 2 * u.nm * u.sr))
    )(wavelength * u.m)

    np.testing.assert_allclose(check.si.value, kelp_test, rtol=1e-4)


@pytest.mark.parametrize("alpha,omega_drag",
                         ((0.2, 1),
                          (0.5, 1),
                          (0.6, 1),
                          (0.6, 5),
                          (0.6, 20),
                          (0.6, 100)))
def test_cython_temperature_map(alpha, omega_drag):
    filt = Filter.from_name('IRAC 1')
    lmax = 1
    C_ml = [[0],
            [0, 1, 0]]
    model = Model(0, alpha, omega_drag, 0,
                  C_ml, lmax, 15, 1e-3, 5770, filt=filt)

    n_phi = n_theta = 25

    T0 = model.temperature_map(n_theta, n_phi, cython=False)[0]
    T1 = model.temperature_map(n_theta, n_phi, cython=True)[0]

    np.testing.assert_allclose(T0, T1, atol=1e-3)


@pytest.mark.parametrize("n_theta,n_phi,atol",
                         ((10, 150, 1000),
                          (20, 500, 300),
                          (50, 2000, 50)))
def test_cython_phase_curve(n_theta, n_phi, atol):
    filt = Filter.from_name('IRAC 1')
    p = Planet.from_name('HD 189733')

    lmax = 1

    C_ml = [[0],
            [0, 0.1, 0]]
    model = Model(0, 0.5, 20, 0, C_ml, lmax, planet=p, filt=filt)

    xi = np.linspace(-np.pi, np.pi, 50)
    pc0 = model.thermal_phase_curve(
        xi, n_theta=n_theta, n_phi=n_phi, quad=True, cython=False
    )
    pc1 = model.thermal_phase_curve(
        xi, n_theta=n_theta, n_phi=n_phi, quad=False, cython=False
    )

    np.testing.assert_allclose(pc0.flux, pc1.flux, atol=atol)


@pytest.mark.parametrize("y, x",
                         ((np.linspace(0, 10, 10), 0.23),
                          (np.linspace(0, 10, 100), 0.23),
                          (np.linspace(0, 10, 1000), 0.23)))
def test_argmin(y, x):
    kelp_test = argmin_test(y, x)
    check = (np.abs(y - x)).argmin()

    np.testing.assert_array_equal(check, kelp_test)


def test_integrated_temperatures():
    # These parameters have been chi-by-eye "fit" to the Spitzer/3.6 um PC
    f = 0.67

    C_ml = [[0],
            [0, 0.18, 0]]
    m = Model(
        -0.8, 0.575, 4.5, 0, C_ml, 1,
        planet=Planet.from_name('HD 189733'),
        filt=Filter.from_name('IRAC 1')
    )

    dayside, nightside = m.integrated_temperatures(f=f)

    # Check within 1 sigma of Knutson et al. 2012 dayside
    assert abs(dayside - 1328) / 11 < 1

    # Check within 1 sigma of Keating et al. 2019 nightside
    assert abs(979 - nightside) / 58 < 1


def test_albedo():
    f = 2**-0.5
    p = Planet.from_name('HD 189733')
    C_ml = [[0],
            [0, 0.0, 0]]
    m = Model(
        -0.8, 0.575, 4.5, 0, C_ml, 1,
        planet=p,
        filt=Filter.from_name('IRAC 1')
    )
    n_theta, n_phi = 15, 100
    temp, theta, phi = m.temperature_map(n_theta, n_phi, f=f)

    A_B, eps = m.albedo_redist(temp, theta, phi)
<<<<<<< HEAD

    assert abs(A_B - 0) < 1e-2
    assert abs(eps - 1) < 1e-2


@pytest.mark.parametrize("lmax", np.arange(1, 8, dtype=int))
def test_hermite_polynomials(lmax):
    theta = np.linspace(0, np.pi, 10)
    phi = np.linspace(-2*np.pi, 2*np.pi, 150)
    theta2d, phi2d = np.meshgrid(theta, phi)

    # Compare manual implementation against scipy implementation
    np.testing.assert_allclose(
        H_testing(lmax, theta2d, 0.6),
        H(lmax, theta2d, 0.6)
    )

    # Compare cython implementation against scipy implementation
    np.testing.assert_allclose(
        [H_cython_test(lmax, th, 0.6) for th in theta],
        H(lmax, theta, 0.6), rtol=1e-5
    )
=======

    assert abs(A_B - 0) < 1e-2
    assert abs(eps - 1) < 1e-2
>>>>>>> 6c10c70c
<|MERGE_RESOLUTION|>--- conflicted
+++ resolved
@@ -194,7 +194,6 @@
     temp, theta, phi = m.temperature_map(n_theta, n_phi, f=f)
 
     A_B, eps = m.albedo_redist(temp, theta, phi)
-<<<<<<< HEAD
 
     assert abs(A_B - 0) < 1e-2
     assert abs(eps - 1) < 1e-2
@@ -217,8 +216,3 @@
         [H_cython_test(lmax, th, 0.6) for th in theta],
         H(lmax, theta, 0.6), rtol=1e-5
     )
-=======
-
-    assert abs(A_B - 0) < 1e-2
-    assert abs(eps - 1) < 1e-2
->>>>>>> 6c10c70c
